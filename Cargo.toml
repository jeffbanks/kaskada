[workspace]
members = ["crates/*"]

[workspace.package]
authors = ["Kaskada Developers"]
edition = "2021"
version = "0.5.0"
license = "Apache-2.0"

[workspace.dependencies]
ahash = "0.8.3"
anyhow = { version = "1.0.70", features = ["backtrace"] }
approx = "0.5.1"
arrow = { version = "32.0.0" }
arrow-array = { version = "32.0.0" }
arrow-csv = { version = "32.0.0" }
arrow-json = { version = "32.0.0" }
arrow-schema = { version = "32.0.0", features = ["serde"] }
arrow-select = { version = "32.0.0" }
async-once-cell = "0.3.1"
<<<<<<< HEAD
async-stream = "0.3.3"
async-trait = "0.1.61"
avro-rs = "0.13.0"
avro-schema = "0.3.0"
aws-config = "0.11.0"
aws-sdk-s3 = "0.11.0"
pulsar = { version = "5.1.0", default-features = false, features = ["async-std-runtime", "tokio-runtime", "lz4", "oauth2"] }
=======
async-stream = "0.3.4"
async-trait = "0.1.68"
avro-schema = "0.3.0"
aws-config = "0.11.0"
aws-sdk-s3 = "0.11.0"
pulsar = { version = "5.1.0", default-features = false, features = ["async-std-runtime", "tokio-runtime", "lz4"] }
>>>>>>> 39f8043f
aws-types = "0.11.0"
bigdecimal = "0.3.0"
bincode = "1.3.3"
bit-set = "0.5.3"
bitvec = { version = "1.0.1", features = ["serde"] }
chrono = "0.4.24"
chronoutil = "0.2.3"
clap = { version = "4.2.0", features = ["derive", "env"] }
codespan-reporting = "0.11.1"
const_format = "0.2.30"
cpu-time = "1.0.0"
criterion = { version = "0.4.0", default-features = false, features = [
	"async_tokio",
] }
data-encoding = "2.3.3"
decorum = "0.3.1"
derive_more = "0.99.17"
edit-distance = "2.1.0"
egg = "0.9.3"
enum-map = "2.5.0"
erased-serde = "0.3.25"
error-stack = { version = "0.3.1", features = ["anyhow", "spantrace"] }
fallible-iterator = "0.2.0"
futures = "0.3.27"
half = { version = "2.2.1", features = ["serde"] }
hashbrown = { version = "0.13.2", features = ["serde"] }
hex = "0.4.3"
indoc = "1.0.9"
insta = { version = "1.29.0", features = ["ron", "yaml", "json"] }
inventory = "0.3.5"
itertools = "0.10.5"
lalrpop = "0.19.9"
lalrpop-util = "0.19.9"
logos = "0.12.1"
lz4 = "1.24.0"
lz4-sys = "1.9.4"
num = "0.4.0"
num-traits = "0.2.15"
once_cell = "1.17.1"
opentelemetry = { version = "0.18.0", features = ["rt-tokio"] }
opentelemetry-otlp = "0.11.0"
owning_ref = "0.4.1"
parquet = { version = "32.0.0", features = ["async"] }
parse-display = "0.8.0"
pin-project = "1.0.12"
postcard = { version = "1.0.4", features = ["use-std"] }
prettytable-rs = "0.10.0"
proptest = "1.1.0"
prost = "0.11.8"
prost-build = "0.11.8"
prost-types = "0.11.8"
prost-wkt = "0.4.1"
prost-wkt-build = "0.4.1"
prost-wkt-types = "0.4.1"
rand = "0.8.5"
<<<<<<< HEAD
reqwest = "0.11.14"
serde = { version = "1.0.152", features = ["derive", "rc"] }
serde_json = "1.0.91"
serde_yaml = "0.9.16"
=======
serde = { version = "1.0.159", features = ["derive", "rc"] }
serde_json = "1.0.95"
serde_yaml = "0.9.19"
>>>>>>> 39f8043f
sha2 = "0.10.6"
similar = "2.2.1"
similar-asserts = "1.4.2"
smallvec = { version = "1.10.0", features = ["union", "serde"] }
static_assertions = "1.1.0"
static_init = "1.0.3"
strum = "0.24.1"
strum_macros = "0.24.3"
substring = "1.4.5"
tempfile = "3.4.0"
tera = "1.18.1"
termcolor = "1.2.0"
thiserror = "1.0.40"
tokio = { version = "1.27.0", features = [
	"fs",
	"rt-multi-thread",
	"macros",
	"sync",
	"time",
	"test-util",
] }
tokio-stream = { version = "0.1.12", features = ["fs"] }
tokio-util = { version = "0.7.7", features = ["io"] }
toml = "0.5.11"
tonic = "0.8.3"
tonic-build = { version = "0.8.4", features = ["prost"] }
tonic-health = "0.8.0"
tonic-reflection = "0.6.0"
tracing = "0.1.37"
tracing-error = "0.2.0"
tracing-opentelemetry = "0.18.0"
tracing-serde = "0.1.3"
tracing-subscriber = { version = "0.3.16", features = [
	"env-filter",
	"fmt",
	"json",
] }
<<<<<<< HEAD
url = "2.3.1"
uuid = { version = "1.2.2", features = ["v4"] }
=======
uuid = { version = "1.3.0", features = ["v4"] }
>>>>>>> 39f8043f

[workspace.dependencies.rocksdb]
# This disables compression algorithms that cause issues during linking due to
# https://github.com/rust-rocksdb/rust-rocksdb/issues/514
default-features = false
version = "0.19.0"
features = ["lz4"]

[profile.release]
lto = "thin"
debug = 0    # Set this to 1 or 2 to get more useful backtraces from debugger

# Enable max optimizations for dependencies, but not for our code
[profile.dev.package."*"]
opt-level = 3

# Enable a small amount of optimization in debug mode
[profile.dev]
opt-level = 1
debug = 2<|MERGE_RESOLUTION|>--- conflicted
+++ resolved
@@ -18,22 +18,13 @@
 arrow-schema = { version = "32.0.0", features = ["serde"] }
 arrow-select = { version = "32.0.0" }
 async-once-cell = "0.3.1"
-<<<<<<< HEAD
-async-stream = "0.3.3"
-async-trait = "0.1.61"
+async-stream = "0.3.4"
+async-trait = "0.1.68"
 avro-rs = "0.13.0"
 avro-schema = "0.3.0"
 aws-config = "0.11.0"
 aws-sdk-s3 = "0.11.0"
-pulsar = { version = "5.1.0", default-features = false, features = ["async-std-runtime", "tokio-runtime", "lz4", "oauth2"] }
-=======
-async-stream = "0.3.4"
-async-trait = "0.1.68"
-avro-schema = "0.3.0"
-aws-config = "0.11.0"
-aws-sdk-s3 = "0.11.0"
 pulsar = { version = "5.1.0", default-features = false, features = ["async-std-runtime", "tokio-runtime", "lz4"] }
->>>>>>> 39f8043f
 aws-types = "0.11.0"
 bigdecimal = "0.3.0"
 bincode = "1.3.3"
@@ -89,16 +80,10 @@
 prost-wkt-build = "0.4.1"
 prost-wkt-types = "0.4.1"
 rand = "0.8.5"
-<<<<<<< HEAD
 reqwest = "0.11.14"
-serde = { version = "1.0.152", features = ["derive", "rc"] }
-serde_json = "1.0.91"
-serde_yaml = "0.9.16"
-=======
 serde = { version = "1.0.159", features = ["derive", "rc"] }
 serde_json = "1.0.95"
 serde_yaml = "0.9.19"
->>>>>>> 39f8043f
 sha2 = "0.10.6"
 similar = "2.2.1"
 similar-asserts = "1.4.2"
@@ -136,12 +121,8 @@
 	"fmt",
 	"json",
 ] }
-<<<<<<< HEAD
 url = "2.3.1"
-uuid = { version = "1.2.2", features = ["v4"] }
-=======
 uuid = { version = "1.3.0", features = ["v4"] }
->>>>>>> 39f8043f
 
 [workspace.dependencies.rocksdb]
 # This disables compression algorithms that cause issues during linking due to
