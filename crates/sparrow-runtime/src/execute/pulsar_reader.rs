--- conflicted
+++ resolved
@@ -16,8 +16,6 @@
 use crate::execute::avro_arrow;
 use sparrow_api::kaskada::v1alpha::PulsarSubscription;
 use std::io::Cursor;
-use std::pin::Pin;
-use std::task::{Context, Poll};
 
 use std::time::Duration;
 use tokio::time::timeout;
@@ -36,20 +34,6 @@
             yield next
         }
     }
-}
-
-pub fn read_pulsar_stream2(
-    schema: SchemaRef,
-    consumer: Consumer<AvroWrapper, TokioExecutor>,
-) -> impl Stream<Item = Result<RecordBatch, ArrowError>> {
-    let reader = PulsarReader::new(schema, consumer);
-    futures::stream::try_unfold(reader, |mut reader| async {
-        if let Some(next) = reader.next_result_async().await? {
-            Ok(Some((next, reader)))
-        } else {
-            Ok(None)
-        }
-    })
 }
 
 struct PulsarReader {
@@ -210,23 +194,6 @@
     }
 }
 
-<<<<<<< HEAD
-impl Stream for PulsarReader {
-    type Item = Result<RecordBatch, ArrowError>;
-
-    fn poll_next(self: Pin<&mut Self>, cx: &mut Context<'_>) -> Poll<Option<Self::Item>> {
-        let this = self.get_mut();
-        let st = async_stream::stream! {
-            while let Some(next) = this.next_async().await {
-              yield next;
-            }
-        };
-        Box::pin(st).poll_next(cx)
-    }
-}
-
-=======
->>>>>>> 5f9a96b2
 pub(crate) async fn pulsar_consumer(
     subscription: &PulsarSubscription,
     schema: SchemaRef,
