use std::io::{BufReader, Cursor};
use std::str::FromStr;
use std::sync::Arc;

use arrow::array::ArrowPrimitiveType;
use arrow::datatypes::{DataType, Field, FieldRef, Schema, SchemaRef, TimestampMillisecondType};
use error_stack::{IntoReport, IntoReportCompat, ResultExt};
use parquet::arrow::arrow_reader::ParquetRecordBatchReaderBuilder;
use tempfile::NamedTempFile;

use sparrow_api::kaskada::v1alpha::source_data::{self, Source};

use sparrow_api::kaskada::v1alpha::PulsarConfig;

use crate::metadata::file_from_path;
use crate::stores::object_store_url::ObjectStoreKey;
use crate::stores::{ObjectStoreRegistry, ObjectStoreUrl};
use crate::streams;

#[derive(derive_more::Display, Debug)]
pub enum Error {
    #[display(fmt = "object store error for path: {_0}")]
    ObjectStore(String),
    #[display(fmt = "no object store registry")]
    MissingObjectStoreRegistry,
    #[display(fmt = "local file error")]
    LocalFile,
    #[display(fmt = "download error")]
    Download,
    #[display(fmt = "reading schema error")]
    ReadSchema,
    #[display(fmt = "pulsar subscription error")]
    PulsarSubscription,
    #[display(fmt = "failed to get pulsar schema: {_0}")]
    PulsarSchema(String),
    #[display(fmt = "unsupport column detected: '{_0}")]
    UnsupportedColumn(String),
}

impl error_stack::Context for Error {}

#[non_exhaustive]
pub struct RawMetadata {
    /// The raw schema of the data source backing this metadata.
    pub raw_schema: SchemaRef,
    /// The schema of the data source as presented to the user.
    ///
    /// This is the result of applying schema conversions to the raw schema,
    /// such as removing time zones, dropping decimal columns, etc.
    pub table_schema: SchemaRef,
}

/// For Pulsar, we want to keep the original user_schema around for use
/// by the consumer.  This is because we want the RawMetadata.raw_schema
/// to include the publish time metadata, but if we include that when creating the
/// Pulsar consumer, Pulsar will correctly reject it as a schema mismatch.
pub struct PulsarMetadata {
    /// the schema as defined by the user on the topic, corresponding to the messages created
    /// with no additional metadata
    pub user_schema: SchemaRef,
    /// schema that includes metadata used by Sparrow
    pub sparrow_metadata: RawMetadata,
}

impl RawMetadata {
    pub async fn try_from(
        source: &Source,
        object_store_registry: &ObjectStoreRegistry,
    ) -> error_stack::Result<Self, Error> {
        match source {
            source_data::Source::ParquetPath(path) => {
                Self::try_from_parquet(path, object_store_registry).await
            }
            source_data::Source::CsvPath(path) => {
                Self::try_from_csv(path, object_store_registry).await
            }
            source_data::Source::CsvData(content) => {
                let string_reader = BufReader::new(Cursor::new(content));
                Self::try_from_csv_reader(string_reader)
            }
            source_data::Source::PulsarSubscription(ps) => {
                let config = ps.config.as_ref().ok_or(Error::PulsarSubscription)?;
                // The `_publish_time` is metadata on the pulsar message, and required
                // by the `prepare` step. However, that is not part of the user's schema.
                // The prepare path calls `try_from_pulsar` directly, so for all other cases
                // we explicitly set the schema to not include the `_publish_time` column.
                //
                // The "prepare from pulsar" step is an experimental feature, and will
                // likely change in the future, so we're okay with this hack for now.
                let should_include_publish_time = false;
                Ok(Self::try_from_pulsar(config, should_include_publish_time)
                    .await?
                    .sparrow_metadata)
            }
        }
    }

    /// Create `RawMetadata` from a raw schema.
    pub fn from_raw_schema(raw_schema: SchemaRef) -> error_stack::Result<Self, Error> {
        // Convert the raw schema to a table schema.
        let table_schema = convert_schema(raw_schema.as_ref())?;

        Ok(Self {
            raw_schema,
            table_schema,
        })
    }

    /// Create a `RawMetadata` from a parquet string path and object store registry
    async fn try_from_parquet(
        path: &str,
        object_store_registry: &ObjectStoreRegistry,
    ) -> error_stack::Result<Self, Error> {
        let object_store_url = ObjectStoreUrl::from_str(path)
            .change_context_lazy(|| Error::ObjectStore(path.to_owned()))?;
        let object_store_key = object_store_url
            .key()
            .change_context_lazy(|| Error::ObjectStore(path.to_owned()))?;
        match object_store_key {
            ObjectStoreKey::Local => {
                let path = object_store_url
                    .path()
                    .change_context_lazy(|| Error::ObjectStore(path.to_owned()))?
                    .to_string();
                // The local paths are formatted file:///absolute/path/to/file.file
                // The Object Store path strips the prefix file:/// but we need to add the
                // root slash back prior to opening the file.
                let path = format!("/{}", path);
                let path = std::path::Path::new(&path);
                Self::try_from_parquet_path(path)
            }
            _ => {
                let download_file = NamedTempFile::new().map_err(|_| Error::Download)?;
                object_store_url
                    .download(object_store_registry, download_file.path())
                    .await
                    .change_context_lazy(|| Error::Download)?;
                Self::try_from_parquet_path(download_file.path())
            }
        }
    }

    /// Create a `RawMetadata` from a CSV string path and object store registry
    async fn try_from_csv(
        path: &str,
        object_store_registry: &ObjectStoreRegistry,
    ) -> error_stack::Result<Self, Error> {
        let object_store_url = ObjectStoreUrl::from_str(path)
            .change_context_lazy(|| Error::ObjectStore(path.to_owned()))?;
        let object_store_key = object_store_url
            .key()
            .change_context_lazy(|| Error::ObjectStore(path.to_owned()))?;
        match object_store_key {
            ObjectStoreKey::Local => {
                let path = object_store_url
                    .path()
                    .change_context_lazy(|| Error::ObjectStore(path.to_owned()))?
                    .to_string();
                let path = format!("/{}", path);
                let file = file_from_path(std::path::Path::new(&path))
                    .into_report()
                    .change_context_lazy(|| Error::LocalFile)?;
                Self::try_from_csv_reader(file)
            }
            _ => {
                let download_file = NamedTempFile::new()
                    .into_report()
                    .change_context_lazy(|| Error::Download)?;
                object_store_url
                    .download(object_store_registry, download_file.path())
                    .await
                    .change_context_lazy(|| Error::Download)?;
                let file = file_from_path(download_file.path())
                    .into_report()
                    .change_context_lazy(|| Error::Download)?;
                Self::try_from_csv_reader(file)
            }
        }
    }

    /// Create a `RawMetadata` from a Pulsar topic.
    pub(crate) async fn try_from_pulsar(
        config: &PulsarConfig,
        should_include_publish_time: bool,
    ) -> error_stack::Result<PulsarMetadata, Error> {
        // the user-defined schema in the topic
        let pulsar_schema = streams::pulsar::schema::get_pulsar_schema(
            config.admin_service_url.as_str(),
            config.tenant.as_str(),
            config.namespace.as_str(),
            config.topic_name.as_str(),
            config.auth_params.as_str(),
        )
        .await
        .change_context_lazy(|| Error::PulsarSchema("unable to get schema".to_owned()))?;

<<<<<<< HEAD
        let new_fields = if should_include_publish_time {
            // inject _publish_time field so that we have a consistent column to sort on
            // (this will always be our time_column in Pulsar sources)
            let publish_time =
                Field::new("_publish_time", TimestampMillisecondType::DATA_TYPE, false);
            let mut new_fields = pulsar_schema.fields.clone();
            new_fields.push(publish_time);
            new_fields
        } else {
            pulsar_schema.fields.clone()
        };
=======
        // inject _publish_time field so that we have a consistent column to sort on
        // (this will always be our time_column in Pulsar sources)
        let publish_time = Arc::new(Field::new(
            "_publish_time",
            TimestampMillisecondType::DATA_TYPE,
            false,
        ));
        let new_fields: Vec<_> = pulsar_schema
            .fields
            .iter()
            .cloned()
            .chain(std::iter::once(publish_time))
            .collect();
        tracing::debug!("pulsar schema fields: {:?}", new_fields);
>>>>>>> 2258aa21

        tracing::debug!("pulsar schema fields: {:?}", new_fields);
        Ok(PulsarMetadata {
            user_schema: Arc::new(pulsar_schema),
            sparrow_metadata: Self::from_raw_schema(Arc::new(Schema::new(new_fields)))?,
        })
    }

    /// Create a `RawMetadata` fram a Parquet file path.
    fn try_from_parquet_path(path: &std::path::Path) -> error_stack::Result<Self, Error> {
        let file = file_from_path(path)
            .into_report()
            .change_context_lazy(|| Error::LocalFile)?;
        let parquet_reader = ParquetRecordBatchReaderBuilder::try_new(file)
            .into_report()
            .change_context_lazy(|| Error::ReadSchema)?;
        let raw_schema = parquet_reader.schema();
        Self::from_raw_schema(raw_schema.clone())
    }

    /// Create a `RawMetadata` from a reader of a CSV file or string.
    fn try_from_csv_reader<R>(reader: R) -> error_stack::Result<Self, Error>
    where
        R: std::io::Read + std::io::Seek,
    {
        let (raw_schema, _) = arrow::csv::reader::Format::default()
            .with_header(true)
            .infer_schema(reader, None)
            .into_report()
            .change_context(Error::ReadSchema)?;

        Self::from_raw_schema(Arc::new(raw_schema))
    }
}

/// Converts the schema to a table schema
fn convert_schema(schema: &Schema) -> error_stack::Result<SchemaRef, Error> {
    let fields = schema
        .fields()
        .iter()
        .map(convert_field)
        .collect::<Result<Vec<_>, _>>()?;
    Ok(Arc::new(Schema::new(fields)))
}

/// Arrow doesn't support time zones very well; it assumes all have a time zone
/// of `None`, which will use system time. Sparrow only operates on
/// [arrow::datatypes::TimestampNanosecondType], and currently cannot pass
/// through a time zone. In order to load and operate on time-zoned data, this
/// is a hack that forcibly casts all timestamp types to a time zone of `None`.
/// This can cause incorrect errors and possible ordering problems when multiple
/// input files have different time zones.
///
/// Arrow also does not support Decimal types. As of now, we are currently
/// dropping the columns that are Decimal types since we do not support at query
/// time either.
fn convert_field(field: &FieldRef) -> error_stack::Result<FieldRef, Error> {
    match field.data_type() {
        DataType::Timestamp(time_unit, Some(tz)) => {
            // TODO: We discard this because the conversion from an Arrow
            // schema to the Schema protobuf currently fails on such timestamp columns.
            tracing::warn!(
                "Time zones are unsupported. Interpreting column '{}' with time zone '{}' as UTC",
                tz,
                field.name()
            );
            Ok(Arc::new(Field::new(
                field.name(),
                DataType::Timestamp(time_unit.clone(), None),
                field.is_nullable(),
            )))
        }
        DataType::Decimal128(_, _) | DataType::Decimal256(_, _) => {
            tracing::warn!("Decimal columns are unsupported: '{}'", field.name());
            error_stack::bail!(Error::UnsupportedColumn(format!(
                "Decimal columns are unsupported: {}",
                field.name()
            )))
        }
        _ => Ok(field.clone()),
    }
}

#[cfg(test)]
mod tests {
    use std::sync::Arc;

    use arrow::datatypes::{DataType, Field, Schema, TimeUnit};

    use crate::RawMetadata;

    #[test]
    fn test_raw_metadata() {
        let raw_schema = Arc::new(Schema::new(vec![
            Field::new(
                "time",
                DataType::Timestamp(TimeUnit::Nanosecond, None),
                false,
            ),
            Field::new("subsort", DataType::UInt64, false),
            Field::new("key", DataType::UInt64, false),
            Field::new("a", DataType::Int64, true),
            Field::new("b", DataType::Int64, true),
            Field::new("c", DataType::Int64, true),
        ]));

        let metadata = RawMetadata::from_raw_schema(raw_schema.clone()).unwrap();
        assert_eq!(metadata.raw_schema, raw_schema);
        assert_eq!(metadata.table_schema, raw_schema);
    }

    #[test]
    fn test_raw_metadata_conversion() {
        let raw_schema = Arc::new(Schema::new(vec![
            Field::new("time", DataType::Utf8, false),
            // Time zone should be removed.
            Field::new(
                "time_zone",
                DataType::Timestamp(TimeUnit::Nanosecond, Some(Arc::from("UTC"))),
                false,
            ),
            Field::new("subsort", DataType::UInt64, false),
            Field::new("key", DataType::UInt64, false),
            Field::new("a", DataType::Int64, true),
            Field::new("b", DataType::Int64, true),
            Field::new("c", DataType::Int64, true),
        ]));

        let converted_schema = Arc::new(Schema::new(vec![
            Field::new("time", DataType::Utf8, false),
            Field::new(
                "time_zone",
                DataType::Timestamp(TimeUnit::Nanosecond, None),
                false,
            ),
            Field::new("subsort", DataType::UInt64, false),
            Field::new("key", DataType::UInt64, false),
            Field::new("a", DataType::Int64, true),
            Field::new("b", DataType::Int64, true),
            Field::new("c", DataType::Int64, true),
        ]));

        let metadata = RawMetadata::from_raw_schema(raw_schema.clone()).unwrap();
        assert_eq!(metadata.raw_schema, raw_schema);
        assert_eq!(metadata.table_schema, converted_schema);
    }

    #[test]
    fn test_raw_metadata_timestamp_drop_timezones() {
        let raw_schema = Arc::new(Schema::new(vec![
            Field::new("time", DataType::Utf8, false),
            // Time zone should be removed.
            Field::new(
                "time_zone_micro",
                DataType::Timestamp(TimeUnit::Microsecond, Some(Arc::from("UTC"))),
                false,
            ),
            Field::new(
                "time_zone_nano",
                DataType::Timestamp(TimeUnit::Nanosecond, Some(Arc::from("UTC"))),
                false,
            ),
            Field::new(
                "time_zone_second",
                DataType::Timestamp(TimeUnit::Second, Some(Arc::from("UTC"))),
                false,
            ),
            Field::new(
                "time_zone_milli",
                DataType::Timestamp(TimeUnit::Millisecond, Some(Arc::from("UTC"))),
                false,
            ),
        ]));

        let converted_schema = Arc::new(Schema::new(vec![
            Field::new("time", DataType::Utf8, false),
            Field::new(
                "time_zone_micro",
                DataType::Timestamp(TimeUnit::Microsecond, None),
                false,
            ),
            Field::new(
                "time_zone_nano",
                DataType::Timestamp(TimeUnit::Nanosecond, None),
                false,
            ),
            Field::new(
                "time_zone_second",
                DataType::Timestamp(TimeUnit::Second, None),
                false,
            ),
            Field::new(
                "time_zone_milli",
                DataType::Timestamp(TimeUnit::Millisecond, None),
                false,
            ),
        ]));

        let metadata = RawMetadata::from_raw_schema(raw_schema.clone()).unwrap();
        assert_eq!(metadata.raw_schema, raw_schema);
        assert_eq!(metadata.table_schema, converted_schema);
    }

    #[test]
    fn test_raw_metadata_decimal_errors() {
        let raw_schema = Arc::new(Schema::new(vec![Field::new(
            "decimal_col",
            DataType::Decimal128(0, 0),
            false,
        )]));

        let metadata = RawMetadata::from_raw_schema(raw_schema);
        match metadata {
            Ok(_) => panic!("should not have succeeded"),
            Err(e) => {
                assert_eq!(
                    e.as_error().to_string(),
                    "unsupport column detected: 'Decimal columns are unsupported: decimal_col"
                )
            }
        }
    }
}<|MERGE_RESOLUTION|>--- conflicted
+++ resolved
@@ -194,34 +194,23 @@
         .await
         .change_context_lazy(|| Error::PulsarSchema("unable to get schema".to_owned()))?;
 
-<<<<<<< HEAD
         let new_fields = if should_include_publish_time {
             // inject _publish_time field so that we have a consistent column to sort on
             // (this will always be our time_column in Pulsar sources)
-            let publish_time =
-                Field::new("_publish_time", TimestampMillisecondType::DATA_TYPE, false);
-            let mut new_fields = pulsar_schema.fields.clone();
-            new_fields.push(publish_time);
-            new_fields
+            let publish_time = Arc::new(Field::new(
+                "_publish_time",
+                TimestampMillisecondType::DATA_TYPE,
+                false,
+            ));
+            pulsar_schema
+                .fields
+                .iter()
+                .cloned()
+                .chain(std::iter::once(publish_time))
+                .collect()
         } else {
             pulsar_schema.fields.clone()
         };
-=======
-        // inject _publish_time field so that we have a consistent column to sort on
-        // (this will always be our time_column in Pulsar sources)
-        let publish_time = Arc::new(Field::new(
-            "_publish_time",
-            TimestampMillisecondType::DATA_TYPE,
-            false,
-        ));
-        let new_fields: Vec<_> = pulsar_schema
-            .fields
-            .iter()
-            .cloned()
-            .chain(std::iter::once(publish_time))
-            .collect();
-        tracing::debug!("pulsar schema fields: {:?}", new_fields);
->>>>>>> 2258aa21
 
         tracing::debug!("pulsar schema fields: {:?}", new_fields);
         Ok(PulsarMetadata {
